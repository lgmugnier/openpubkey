--- conflicted
+++ resolved
@@ -36,7 +36,6 @@
 	"github.com/openpubkey/openpubkey/verifier"
 )
 
-<<<<<<< HEAD
 // Interface for interacting with the OP (OpenID Provider)
 type OpenIdProvider interface {
 	RequestTokens(ctx context.Context, cicHash string) (*memguard.LockedBuffer, error)
@@ -55,9 +54,6 @@
 	VerifyPKToken(ctx context.Context, pkt *pktoken.PKToken, extraChecks ...verifier.Check) error
 }
 
-=======
-// OpkClient is the OpenPubkey client
->>>>>>> 0511f95d
 type OpkClient struct {
 	Op       OpenIdProvider
 	cosP     *CosignerProvider
