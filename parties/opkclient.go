package parties

import (
	"crypto"
	"crypto/rsa"
	"fmt"

	"github.com/lestrrat-go/jwx/v2/jwa"
	"github.com/lestrrat-go/jwx/v2/jwk"
	"github.com/zitadel/oidc/v2/pkg/oidc"

	"github.com/openpubkey/openpubkey/gq"
	"github.com/openpubkey/openpubkey/pktoken"
	"github.com/openpubkey/openpubkey/pktoken/clientinstance"
)

const gqSecurityParameter = 256

// Interface for interacting with the MFA Cosigner (MFACos)
type MFACos interface {
	// place holder for MFA Cosigner
	// TODO: Add MFA Cosigner
}

type OpkClient struct {
<<<<<<< HEAD
	Pkt         *pktoken.PKToken
=======
	PktJson     []byte
	Signer      *pktoken.Signer
>>>>>>> eba83cbe
	Op          OpenIdProvider
	MFACosigner MFACos
}

func (o *OpkClient) OidcAuth(
	signer crypto.Signer,
	alg jwa.KeyAlgorithm,
	extraClaims map[string]any,
	signGQ bool,
) ([]byte, error) {
	// Use our signing key to generate a JWK key with the alg header set
	jwkKey, err := jwk.PublicKeyOf(signer)
	if err != nil {
		return nil, err
	}
	jwkKey.Set(jwk.AlgorithmKey, alg)

	// Use provided public key to generate client instance claims
	cic, err := clientinstance.NewClaims(jwkKey, extraClaims)
	if err != nil {
		return nil, fmt.Errorf("failed to instantiate client instance claims: %w", err)
	}

	// Define our OIDC nonce as a commitment to the client instance claims
	nonce, err := cic.Commitment()
	if err != nil {
		return nil, fmt.Errorf("error getting nonce: %w", err)
	}

	// Use the commitment nonce to complete the OIDC flow and get an ID token from the provider
	idToken, err := o.Op.RequestTokens(nonce)
	if err != nil {
		return nil, fmt.Errorf("error requesting ID Token: %w", err)
	}

	// Sign over the payload from the ID token and client instance claims
	cicToken, err := cic.Sign(signer, alg, idToken)
	if err != nil {
		return nil, fmt.Errorf("error creating cic token: %w", err)
	}

	// Combine our ID token and signature over the cic to create our PK Token
	o.Pkt, err = pktoken.New(idToken, cicToken)
	if err != nil {
		return nil, fmt.Errorf("error creating PK Token: %w", err)
	}

	if signGQ {
		opKey, err := o.Op.PublicKey(idToken)
		if err != nil {
			return nil, fmt.Errorf("error getting OP public key: %w", err)
		}
		rsaPubKey := opKey.(*rsa.PublicKey)

		sv := gq.NewSignerVerifier(rsaPubKey, gqSecurityParameter)
		gqSig, err := sv.SignJWT(idToken)
		if err != nil {
			return nil, fmt.Errorf("error creating GQ signature: %w", err)
		}

		o.Pkt.OpSig = gqSig
		o.Pkt.OpSigGQ = true
		// TODO: make sure old value of OpSig is fully gone from memory
	}

<<<<<<< HEAD
	pktJSON, err := o.Pkt.ToJSON()
=======
	o.PktJson, err = pkt.ToJSON()
>>>>>>> eba83cbe
	if err != nil {
		return nil, fmt.Errorf("error serializing PK Token: %w", err)
	}

<<<<<<< HEAD
	_, err = o.Op.VerifyPKToken(pktJSON, nil)
=======
	_, err = o.Op.VerifyPKToken(o.PktJson, nil)
>>>>>>> eba83cbe
	if err != nil {
		return nil, fmt.Errorf("error verifying PK Token: %w", err)
	}

	return o.PktJson, nil
}

type TokenCallback func(tokens *oidc.Tokens[*oidc.IDTokenClaims])

type PublicKey interface {
	Equal(x crypto.PublicKey) bool
}

// Interface for interacting with the OP (OpenID Provider)
type OpenIdProvider interface {
	RequestTokens(cicHash string) ([]byte, error)
	VerifyPKToken(pktJSON []byte, cosPk crypto.Signer) (map[string]any, error)
	PublicKey(idt []byte) (PublicKey, error)
}

func (o *OpkClient) RequestCert() ([]byte, error) {
<<<<<<< HEAD
	pktJson, err := o.Pkt.ToJSON()
	if err != nil {
		return nil, err
	}

	uri := fmt.Sprintf("http://localhost:3002/cert?pkt=%s", pktJson)
	resp, err := http.Get(uri)
	if err != nil {
		return nil, fmt.Errorf("MFA request failed: %w", err)
	}
	defer resp.Body.Close()
	return io.ReadAll(resp.Body)
=======
	return nil, fmt.Errorf("cosigning currently unsupported")

	// uri := fmt.Sprintf("http://localhost:3002/cert?pkt=%s", o.PktJson)
	// resp, err := http.Get(uri)
	// if err != nil {
	// 	return nil, fmt.Errorf("MFA request failed: %s", err)
	// }
	// defer resp.Body.Close()
	// return io.ReadAll(resp.Body)
>>>>>>> eba83cbe
}<|MERGE_RESOLUTION|>--- conflicted
+++ resolved
@@ -23,12 +23,7 @@
 }
 
 type OpkClient struct {
-<<<<<<< HEAD
 	Pkt         *pktoken.PKToken
-=======
-	PktJson     []byte
-	Signer      *pktoken.Signer
->>>>>>> eba83cbe
 	Op          OpenIdProvider
 	MFACosigner MFACos
 }
@@ -94,25 +89,17 @@
 		// TODO: make sure old value of OpSig is fully gone from memory
 	}
 
-<<<<<<< HEAD
-	pktJSON, err := o.Pkt.ToJSON()
-=======
-	o.PktJson, err = pkt.ToJSON()
->>>>>>> eba83cbe
+	pktJson, err := o.Pkt.ToJSON()
 	if err != nil {
 		return nil, fmt.Errorf("error serializing PK Token: %w", err)
 	}
 
-<<<<<<< HEAD
-	_, err = o.Op.VerifyPKToken(pktJSON, nil)
-=======
-	_, err = o.Op.VerifyPKToken(o.PktJson, nil)
->>>>>>> eba83cbe
+	_, err = o.Op.VerifyPKToken(pktJson, nil)
 	if err != nil {
 		return nil, fmt.Errorf("error verifying PK Token: %w", err)
 	}
 
-	return o.PktJson, nil
+	return pktJson, nil
 }
 
 type TokenCallback func(tokens *oidc.Tokens[*oidc.IDTokenClaims])
@@ -129,20 +116,6 @@
 }
 
 func (o *OpkClient) RequestCert() ([]byte, error) {
-<<<<<<< HEAD
-	pktJson, err := o.Pkt.ToJSON()
-	if err != nil {
-		return nil, err
-	}
-
-	uri := fmt.Sprintf("http://localhost:3002/cert?pkt=%s", pktJson)
-	resp, err := http.Get(uri)
-	if err != nil {
-		return nil, fmt.Errorf("MFA request failed: %w", err)
-	}
-	defer resp.Body.Close()
-	return io.ReadAll(resp.Body)
-=======
 	return nil, fmt.Errorf("cosigning currently unsupported")
 
 	// uri := fmt.Sprintf("http://localhost:3002/cert?pkt=%s", o.PktJson)
@@ -152,5 +125,4 @@
 	// }
 	// defer resp.Body.Close()
 	// return io.ReadAll(resp.Body)
->>>>>>> eba83cbe
 }