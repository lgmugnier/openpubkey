--- conflicted
+++ resolved
@@ -120,13 +120,5 @@
 		return nil, err
 	}
 	defer resp.Body.Close()
-<<<<<<< HEAD
-	certBytes, err := io.ReadAll(resp.Body)
-	if err != nil {
-		return nil, err
-	}
-	return certBytes, nil
-=======
 	return io.ReadAll(resp.Body)
->>>>>>> 11267cb4
 }