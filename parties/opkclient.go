--- conflicted
+++ resolved
@@ -3,15 +3,11 @@
 import (
 	"crypto"
 	"crypto/rsa"
-	"encoding/json"
 	"fmt"
 
 	"github.com/lestrrat-go/jwx/v2/jwa"
 	"github.com/lestrrat-go/jwx/v2/jwk"
-<<<<<<< HEAD
-=======
 	"github.com/lestrrat-go/jwx/v2/jws"
->>>>>>> dfa56788
 	"github.com/zitadel/oidc/v2/pkg/oidc"
 
 	"github.com/openpubkey/openpubkey/gq"
@@ -28,10 +24,6 @@
 }
 
 type OpkClient struct {
-<<<<<<< HEAD
-	Pkt         *pktoken.PKToken
-=======
->>>>>>> dfa56788
 	Op          OpenIdProvider
 	MFACosigner MFACos
 }
@@ -41,11 +33,7 @@
 	alg jwa.KeyAlgorithm,
 	extraClaims map[string]any,
 	signGQ bool,
-<<<<<<< HEAD
-) ([]byte, error) {
-=======
 ) (*pktoken.PKToken, error) {
->>>>>>> dfa56788
 	// Use our signing key to generate a JWK key with the alg header set
 	jwkKey, err := jwk.PublicKeyOf(signer)
 	if err != nil {
@@ -78,11 +66,7 @@
 	}
 
 	// Combine our ID token and signature over the cic to create our PK Token
-<<<<<<< HEAD
-	o.Pkt, err = pktoken.New(idToken, cicToken)
-=======
 	pkt, err := pktoken.New(idToken, cicToken)
->>>>>>> dfa56788
 	if err != nil {
 		return nil, fmt.Errorf("error creating PK Token: %w", err)
 	}
@@ -108,25 +92,12 @@
 		// TODO: make sure old value of OpSig is fully gone from memory
 	}
 
-<<<<<<< HEAD
-	pktJson, err := json.Marshal(o.Pkt)
-	if err != nil {
-		return nil, fmt.Errorf("error serializing PK Token: %w", err)
-	}
-
-	if err = o.Op.VerifyPKToken(o.Pkt, nil); err != nil {
-		return nil, fmt.Errorf("error verifying PK Token: %w", err)
-	}
-
-	return pktJson, nil
-=======
 	_, err = o.Op.VerifyPKToken(pkt, nil)
 	if err != nil {
 		return nil, fmt.Errorf("error verifying PK Token: %w", err)
 	}
 
 	return pkt, nil
->>>>>>> dfa56788
 }
 
 type TokenCallback func(tokens *oidc.Tokens[*oidc.IDTokenClaims])
@@ -138,11 +109,7 @@
 // Interface for interacting with the OP (OpenID Provider)
 type OpenIdProvider interface {
 	RequestTokens(cicHash string) ([]byte, error)
-<<<<<<< HEAD
 	VerifyPKToken(pkt *pktoken.PKToken, cosPk crypto.PublicKey) error
-=======
-	VerifyPKToken(pkt *pktoken.PKToken, cosPk crypto.PublicKey) (map[string]any, error)
->>>>>>> dfa56788
 	PublicKey(idt []byte) (PublicKey, error)
 }
 
