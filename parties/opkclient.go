--- conflicted
+++ resolved
@@ -5,12 +5,9 @@
 	"crypto/rsa"
 	"fmt"
 
-<<<<<<< HEAD
 	"github.com/lestrrat-go/jwx/v2/jwa"
 	"github.com/lestrrat-go/jwx/v2/jwk"
-=======
 	"github.com/lestrrat-go/jwx/v2/jws"
->>>>>>> 2df6f251
 	"github.com/zitadel/oidc/v2/pkg/oidc"
 
 	"github.com/openpubkey/openpubkey/gq"
@@ -83,11 +80,7 @@
 		rsaPubKey := opKey.(*rsa.PublicKey)
 
 		sv := gq.NewSignerVerifier(rsaPubKey, gqSecurityParameter)
-<<<<<<< HEAD
-		gqSig, err := sv.SignJWT(idToken)
-=======
 		gqToken, err := sv.SignJWT(idt)
->>>>>>> 2df6f251
 		if err != nil {
 			return nil, fmt.Errorf("error creating GQ signature: %w", err)
 		}
