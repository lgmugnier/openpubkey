package main

import (
	"bytes"
	"crypto"
	"crypto/ecdsa"
	"crypto/rand"
	"crypto/x509"
	"encoding/base64"
	"encoding/hex"
	"encoding/json"
	"encoding/pem"
	"fmt"
	"os"
	"path"

	"github.com/lestrrat-go/jwx/v2/jwa"
	"github.com/openpubkey/openpubkey/parties"
	"github.com/openpubkey/openpubkey/pktoken"
	"github.com/openpubkey/openpubkey/util"
	"golang.org/x/crypto/sha3"
)

// Variables for building our google provider
var (
	clientID = "184968138938-g1fddl5tglo7mnlbdak8hbsqhhf79f32.apps.googleusercontent.com"
	// The clientSecret was intentionally checked in for the purposes of this example,. It holds no power. Do not report as a security issue
	clientSecret = "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" // Google requires a ClientSecret even if this a public OIDC App
	issuer       = "https://accounts.google.com"
	scopes       = []string{"openid profile email"}
	redirURIPort = "3000"
	callbackPath = "/login-callback"
	redirectURI  = fmt.Sprintf("http://localhost:%v%v", redirURIPort, callbackPath)

	// File names for when we save or load our pktoken and the corresponding signing key
	skFileName  = "key.pem"
	pktFileName = "pktoken.json"
)

func main() {
	if len(os.Args) < 2 {
		fmt.Printf("OpenPubkey: command choices are login, sign, and cert")
		return
	}

	signGQ := true
	keyAlgorithm := jwa.ES256

	// Directory for saving data
	outputDir := "opk/google"

	command := os.Args[1]
	switch command {
	case "login":
		if err := login(outputDir, keyAlgorithm, signGQ); err != nil {
			fmt.Println("Error logging in:", err)
		} else {
			fmt.Println("Login successful!")
		}
	case "sign":
		message := "sign me!!"
		if err := sign(message, outputDir, keyAlgorithm, signGQ); err != nil {
			fmt.Println("Failed to sign test message:", err)
		}
	case "cert":
		if err := googleCert(outputDir, keyAlgorithm, signGQ); err != nil {
			fmt.Println("Failed to generate certificate:", err)
		}
	default:
		fmt.Println("Unrecognized command:", command)
	}
}

func login(outputDir string, alg jwa.KeyAlgorithm, signGQ bool) error {
	signer, err := util.GenKeyPair(alg)
	if err != nil {
		return err
	}

	client := &parties.OpkClient{
		Op: &parties.GoogleOp{
			ClientID:     clientID,
			ClientSecret: clientSecret,
			Issuer:       issuer,
			Scopes:       scopes,
			RedirURIPort: redirURIPort,
			CallbackPath: callbackPath,
			RedirectURI:  redirectURI,
		},
	}

<<<<<<< HEAD
	pktJson, err := client.OidcAuth(signer, alg, map[string]any{"extra": "yes"}, signGQ)
=======
	pkt, err := client.OidcAuth(signer, alg, map[string]any{"extra": "yes"}, signGQ)
	if err != nil {
		return err
	}

	pktJson, err := pkt.ToJSON()
>>>>>>> dfa56788
	if err != nil {
		return err
	}

	// Pretty print our json token
	var prettyJSON bytes.Buffer
	if err := json.Indent(&prettyJSON, pktJson, "", "  "); err != nil {
		return err
	}
	fmt.Println(prettyJSON.String())

	// Save our signer and pktoken by writing them to a file
	saveLogin(outputDir, signer.(*ecdsa.PrivateKey), pktJson)

	return nil
}

func sign(message string, outputDir string, alg jwa.KeyAlgorithm, signGq bool) error {
	signer, pkt, err := loadLogin(outputDir)
	if err != nil {
		return fmt.Errorf("failed to load client state: %w", err)
	}

	msgHashSum := sha3.Sum256([]byte(message))
<<<<<<< HEAD
	rawSigma, err := signer.Sign(rand.Reader, msgHashSum[:], crypto.SHA256)
=======
	sig, err := signer.Sign(rand.Reader, msgHashSum[:], crypto.SHA256)
	if err != nil {
		return err
	}

	fmt.Println("Signed Message:", message)
	fmt.Println("Praise Sigma:", base64.StdEncoding.EncodeToString(sig))
	fmt.Println("Hash:", hex.EncodeToString(msgHashSum[:]))
	fmt.Println("Cert:")

	pktJson, err := pkt.ToJSON()
>>>>>>> dfa56788
	if err != nil {
		return err
	}

<<<<<<< HEAD
	fmt.Println("Signed Message:", message)
	fmt.Println("Praise Sigma:", base64.StdEncoding.EncodeToString(rawSigma))
	fmt.Println("Hash:", hex.EncodeToString(msgHashSum[:]))
	fmt.Println("Cert:")

	pktJson, err := json.Marshal(pkt)
	if err != nil {
		return err
	}

=======
>>>>>>> dfa56788
	// Pretty print our json token
	var prettyJSON bytes.Buffer
	if err := json.Indent(&prettyJSON, pktJson, "", "  "); err != nil {
		return err
	}
	fmt.Println(prettyJSON.String())

	return nil
}

func googleCert(outputDir string, alg jwa.KeyAlgorithm, signGq bool) error {
	client := &parties.OpkClient{
		Op: &parties.GoogleOp{
			ClientID:     clientID,
			ClientSecret: clientSecret,
			Issuer:       issuer,
			Scopes:       scopes,
			RedirURIPort: redirURIPort,
			CallbackPath: callbackPath,
			RedirectURI:  redirectURI,
		},
	}

	certBytes, err := client.RequestCert()
	if err != nil {
		return err
	}
	fmt.Println("Cert received:", string(certBytes))

	block, _ := pem.Decode(certBytes)
	cert, err := x509.ParseCertificate(block.Bytes)
	if err != nil {
		return fmt.Errorf("failed to parse cert: %s", err)
	}

	skid := cert.SubjectKeyId

	fmt.Println("Cert skid:", string(skid))

	skidDecoded, err := util.Base64DecodeForJWT(skid)
	if err != nil {
		return fmt.Errorf("malformatted skid: %w", err)
	}

	var skidpkt *pktoken.PKToken
	if err := json.Unmarshal(skidDecoded, skidpkt); err != nil {
		return fmt.Errorf("failed to extract PK Token from x509 cert: %w", err)
	}

	fmt.Println("Cert skid PK Token payload:", string(skidpkt.Payload))

	err = skidpkt.VerifyCicSig()
	if err != nil {
		return fmt.Errorf("cic verification failed in PK Token: %w", err)
	}

	fmt.Println("Cert:", string(certBytes))
	return nil
}

func saveLogin(outputDir string, sk *ecdsa.PrivateKey, pktJson []byte) error {
	skFilePath := path.Join(outputDir, skFileName)
	if err := util.WriteSKFile(skFilePath, sk); err != nil {
		return err
	}

	pktFilePath := path.Join(outputDir, pktFileName)
	return os.WriteFile(pktFilePath, pktJson, 0600)
}

func loadLogin(outputDir string) (crypto.Signer, *pktoken.PKToken, error) {
	skFilePath := path.Join(outputDir, skFileName)
	key, err := util.ReadSKFile(skFilePath)
	if err != nil {
		return nil, nil, err
	}

	pktFilePath := path.Join(outputDir, pktFileName)
	pktJson, err := os.ReadFile(pktFilePath)
	if err != nil {
		return nil, nil, err
	}

<<<<<<< HEAD
	var pkt *pktoken.PKToken
	if err := json.Unmarshal(pktJson, pkt); err != nil {
=======
	pkt, err := pktoken.FromJSON(pktJson)
	if err != nil {
>>>>>>> dfa56788
		return nil, nil, err
	}

	return key, pkt, nil
}<|MERGE_RESOLUTION|>--- conflicted
+++ resolved
@@ -89,16 +89,7 @@
 		},
 	}
 
-<<<<<<< HEAD
 	pktJson, err := client.OidcAuth(signer, alg, map[string]any{"extra": "yes"}, signGQ)
-=======
-	pkt, err := client.OidcAuth(signer, alg, map[string]any{"extra": "yes"}, signGQ)
-	if err != nil {
-		return err
-	}
-
-	pktJson, err := pkt.ToJSON()
->>>>>>> dfa56788
 	if err != nil {
 		return err
 	}
@@ -123,9 +114,6 @@
 	}
 
 	msgHashSum := sha3.Sum256([]byte(message))
-<<<<<<< HEAD
-	rawSigma, err := signer.Sign(rand.Reader, msgHashSum[:], crypto.SHA256)
-=======
 	sig, err := signer.Sign(rand.Reader, msgHashSum[:], crypto.SHA256)
 	if err != nil {
 		return err
@@ -136,25 +124,11 @@
 	fmt.Println("Hash:", hex.EncodeToString(msgHashSum[:]))
 	fmt.Println("Cert:")
 
-	pktJson, err := pkt.ToJSON()
->>>>>>> dfa56788
-	if err != nil {
-		return err
-	}
-
-<<<<<<< HEAD
-	fmt.Println("Signed Message:", message)
-	fmt.Println("Praise Sigma:", base64.StdEncoding.EncodeToString(rawSigma))
-	fmt.Println("Hash:", hex.EncodeToString(msgHashSum[:]))
-	fmt.Println("Cert:")
-
 	pktJson, err := json.Marshal(pkt)
 	if err != nil {
 		return err
 	}
 
-=======
->>>>>>> dfa56788
 	// Pretty print our json token
 	var prettyJSON bytes.Buffer
 	if err := json.Indent(&prettyJSON, pktJson, "", "  "); err != nil {
@@ -238,13 +212,8 @@
 		return nil, nil, err
 	}
 
-<<<<<<< HEAD
 	var pkt *pktoken.PKToken
 	if err := json.Unmarshal(pktJson, pkt); err != nil {
-=======
-	pkt, err := pktoken.FromJSON(pktJson)
-	if err != nil {
->>>>>>> dfa56788
 		return nil, nil, err
 	}
 
