--- conflicted
+++ resolved
@@ -2,9 +2,6 @@
 
 import (
 	"bytes"
-<<<<<<< HEAD
-	"encoding/json"
-=======
 	"crypto"
 	"crypto/rand"
 	"crypto/sha256"
@@ -13,18 +10,10 @@
 	"encoding/hex"
 	"encoding/json"
 	"encoding/pem"
->>>>>>> eba83cbe
 	"fmt"
 	"os"
 
 	"github.com/lestrrat-go/jwx/v2/jwa"
-<<<<<<< HEAD
-	"github.com/lestrrat-go/jwx/v2/jwk"
-	"github.com/zitadel/oidc/v2/pkg/oidc"
-
-	"github.com/openpubkey/openpubkey/parties"
-	"github.com/openpubkey/openpubkey/util"
-=======
 	"github.com/openpubkey/openpubkey/parties"
 	"github.com/openpubkey/openpubkey/pktoken"
 	"github.com/openpubkey/openpubkey/util"
@@ -40,7 +29,6 @@
 	redirURIPort = "3000"
 	callbackPath = "/login-callback"
 	redirectURI  = fmt.Sprintf("http://localhost:%v%v", redirURIPort, callbackPath)
->>>>>>> eba83cbe
 )
 
 func main() {
@@ -77,83 +65,6 @@
 	}
 }
 
-<<<<<<< HEAD
-func GoogleSign() {}
-
-func GoogleCert() {}
-
-func CaKeyGen() {}
-
-func CaServ() {}
-
-func SigStoreSign() {}
-
-func main() {
-
-	if len(os.Args) < 2 {
-		fmt.Printf("OpenPubkey: command required choices are login, sign, cert, cagen, ca")
-		return
-	}
-
-	command := os.Args[1]
-
-	switch command {
-	case "login":
-		alg := jwa.ES256
-		signGQ := true // are we using gq proofs?
-
-		// Generate a key pair in the form of a crypto.Signer and JWK-formatted public key
-		signingKey, err := util.GenKeyPair(alg)
-		if err != nil {
-			fmt.Printf("failed to generate new ecdsa key pair: %s\n", err)
-		}
-
-		jwkKey, err := jwk.PublicKeyOf(signingKey)
-		if err != nil {
-			fmt.Printf("failed to generate JWK key from ecdsa private key: %s\n", err)
-		}
-		jwkKey.Set(jwk.AlgorithmKey, alg)
-
-		client := &parties.OpkClient{
-			Op: &parties.GoogleOp{
-				ClientID:     clientID,
-				ClientSecret: clientSecret,
-				Issuer:       issuer,
-				Scopes:       scopes,
-				RedirURIPort: redirURIPort,
-				CallbackPath: callbackPath,
-				RedirectURI:  redirectURI,
-			},
-		}
-
-		pktJson, err := client.OidcAuth(signingKey, alg, map[string]any{}, signGQ)
-		if err != nil {
-			panic(err)
-		}
-
-		var prettyJSON bytes.Buffer
-		if err := json.Indent(&prettyJSON, pktJson, "", "    "); err != nil {
-			fmt.Printf("our PK Token doesn't want to be pretty: %s\n", err)
-		}
-	case "sign":
-		GoogleSign()
-
-	case "cert":
-		GoogleCert()
-
-	case "cagen":
-		CaKeyGen()
-
-	case "ca":
-		CaServ()
-
-	case "sss":
-		SigStoreSign()
-
-	default:
-		fmt.Printf("Unrecognized command: %s", command)
-	}
-=======
 func login(outputDir string, alg jwa.KeyAlgorithm, signGQ bool) error {
 	signer, err := pktoken.NewSigner(outputDir, alg.String(), signGQ, map[string]any{"extra": "yes"})
 	if err != nil {
@@ -278,5 +189,4 @@
 
 	fmt.Println("Cert:", string(certBytes))
 	return nil
->>>>>>> eba83cbe
 }