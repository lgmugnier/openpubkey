--- conflicted
+++ resolved
@@ -2,26 +2,19 @@
 
 import (
 	"crypto"
-<<<<<<< HEAD
 	"encoding/json"
 	"testing"
 
-	"github.com/lestrrat-go/jwx/v2/jwa"
 	"github.com/stretchr/testify/require"
 
 	"github.com/openpubkey/openpubkey/pktoken"
 	"github.com/openpubkey/openpubkey/pktoken/mocks"
-=======
-	"testing"
 
 	"github.com/lestrrat-go/jwx/v2/jwa"
 	"github.com/lestrrat-go/jwx/v2/jwk"
-	"github.com/stretchr/testify/require"
 
 	"github.com/openpubkey/openpubkey/parties"
-	"github.com/openpubkey/openpubkey/pktoken"
 	"github.com/openpubkey/openpubkey/pktoken/clientinstance"
->>>>>>> dfa56788
 	"github.com/openpubkey/openpubkey/util"
 )
 
@@ -33,17 +26,7 @@
 		t.Fatal(err)
 	}
 
-<<<<<<< HEAD
 	pkt, err := mocks.GenerateMockPKToken(signingKey, alg)
-=======
-	jwkKey, err := jwk.PublicKeyOf(signingKey)
-	if err != nil {
-		t.Fatal(err)
-	}
-	jwkKey.Set(jwk.AlgorithmKey, alg)
-
-	pkt, err := generateMockPKToken(signingKey, jwkKey)
->>>>>>> dfa56788
 	if err != nil {
 		t.Fatal(err)
 	}
@@ -56,28 +39,16 @@
 	// Create new OpenPubKey Signed Message (OSM)
 	msg := "test message!"
 	osm, err := pkt.NewSignedMessage([]byte(msg), signingKey)
-<<<<<<< HEAD
 	if err != nil {
 		t.Fatal(err)
 	}
 
 	// Verify our OSM is valid
 	payload, err := pkt.VerifySignedMessage(osm)
-=======
->>>>>>> dfa56788
 	if err != nil {
 		t.Fatal(err)
 	}
 
-<<<<<<< HEAD
-=======
-	// Verify our OSM is valid
-	payload, err := pkt.VerifySignedMessage(osm)
-	if err != nil {
-		t.Fatal(err)
-	}
-
->>>>>>> dfa56788
 	if string(payload) != msg {
 		t.Fatal("OSM payload did not match what we initially wrapped")
 	}
@@ -85,16 +56,7 @@
 
 func testPkTokenSerialization(t *testing.T, pkt *pktoken.PKToken) {
 	// Test json serialization/deserialization
-<<<<<<< HEAD
 	pktJson, err := json.Marshal(pkt)
-=======
-	pktJson, err := pkt.ToJSON()
-	if err != nil {
-		t.Fatal(err)
-	}
-
-	token, err := pktoken.FromJSON(pktJson)
->>>>>>> dfa56788
 	if err != nil {
 		t.Fatal(err)
 	}
@@ -109,10 +71,7 @@
 		t.Fatal(err)
 	}
 
-<<<<<<< HEAD
 	require.JSONEq(t, string(pktJson), string(newPktJson))
-=======
-	require.JSONEq(t, string(pktJson), string(tokenJson))
 }
 
 func generateMockPKToken(signingKey crypto.Signer, jwkKey jwk.Key) (*pktoken.PKToken, error) {
@@ -146,5 +105,4 @@
 
 	// Combine two tokens into a PK Token
 	return pktoken.New(idToken, cicToken)
->>>>>>> dfa56788
 }